{% load i18n %}
<div class="card" id="settings">
  <form action="/nabairqualityd/settings">
    {% csrf_token %}
    <div class="card-header">
      <h5 class="card-title">{% trans "Air quality" %} - {{ config.localisation }}</h5>
    </div>
    <div class="card-body">
        <p>{% trans "Air quality information is provided based on your IP adress. You can select the type of information you want : Agregated index or just PM 2.5" %}</p>
        <p>{% trans "You can also ask your rabbit by saying such things as 'What is the air quality today ?'" %}</p>
		
      <div class="form-group row">
        <label for="airqualityIndexSel" class="col-6 col-form-label">{% trans "Index" %}</label>
        <div class="col-6">
          <select name="index_airquality" id="airqualityIndexSel">
<<<<<<< HEAD
            {% if config.index_airquality is None %}<option disabled selected value></option>{% endif %}
            {% if config.index_airquality is None %}<option value="9" selected>None</option>{% endif %}
            <option value="9" {% if config.index_airquality == '9' %}selected{% endif %}>None</option>
            <option value="0" {% if config.index_airquality == '0' %}selected{% endif %}>AQI</option>
            <option value="1" {% if config.index_airquality == '1' %}selected{% endif %}>PM 2.5</option>
=======
            <option value="9" {% if config.index_airquality == '9' %}selected{% endif %}>{% trans "Do not display" %}</option>
            <option value="0" {% if config.index_airquality == '0' %}selected{% endif %}>{% trans "AQI" %}</option>
            <option value="1" {% if config.index_airquality == '1' %}selected{% endif %}>{% trans "PM 2.5" %}</option>
>>>>>>> 78d0d89c
		  </select>
        </div>
      </div>
	  
      <div class="form-group row">
         <label class="col-6 col-form-label">{% trans "Forecast" %}</label>
         <div class="col-6">
           <button type="button" class="btn btn-primary now-button" data-forecast-day='today'>{% trans "Today" %}</button>
         </div>
      </div>
    </div>
    <div class="card-footer">
      <div class="row mb-2">
        <div class="col-12">
          <button type="submit" class="btn btn-primary disabled ml-2 float-right save-button">{% trans "Save" %}</button>
          <button type="reset" class="btn btn-outline-primary disabled ml-2 float-right reset-button">{% trans "Reset" %}</button>
        </div>
      </div>
    </div>
  </form>
  <script type="text/javascript">
  $(function() {
    var form = $('#settings form');
    var saveBtn = form.find('button.save-button');
    var resetBtn = form.find('button.reset-button');
    var url = form.attr('action');
    form.find('button.btn-toggle').on('click', function() {
      saveBtn.removeClass('disabled');
      resetBtn.removeClass('disabled');
    });
    form.find('select').on('change', function() {
      saveBtn.removeClass('disabled');
      resetBtn.removeClass('disabled');
    });
    form.on('submit', function() {
      var formdata = form.serialize();
      $.ajax({
        url: url,
        method: "POST",
        data: formdata,
        success: function (data) {
          $("#settings").replaceWith(data);
        },
        error: function (jqXHR, statusText, errorThrown) {
          form.find(".invalid-feedback").remove();
          $.bootstrapGrowl("{% trans "Unknown server error" %}", {type: 'danger', allow_dismiss: true});
        }
      });
      return false;
    });
    resetBtn.on("click", function() {
      $.get(url, function(data) {
        $("#settings").replaceWith(data);
      });
    });
    form.find('button.now-button').on("click", function() {
      var btn = $(this);
      btn.addClass('disabled');
      $.ajax({
        url: url,
        beforeSend: function (xhr, settings) {
          xhr.setRequestHeader("X-CSRFToken", form.find('input[name="csrfmiddlewaretoken"]').val());
        },
        data: {},
        method: "PUT",
        success: function (data) {
          btn.removeClass('disabled');
        }
      });
      return false;
    });
  });
  </script>
</div>
<|MERGE_RESOLUTION|>--- conflicted
+++ resolved
@@ -1,100 +1,92 @@
-{% load i18n %}
-<div class="card" id="settings">
-  <form action="/nabairqualityd/settings">
-    {% csrf_token %}
-    <div class="card-header">
-      <h5 class="card-title">{% trans "Air quality" %} - {{ config.localisation }}</h5>
-    </div>
-    <div class="card-body">
-        <p>{% trans "Air quality information is provided based on your IP adress. You can select the type of information you want : Agregated index or just PM 2.5" %}</p>
-        <p>{% trans "You can also ask your rabbit by saying such things as 'What is the air quality today ?'" %}</p>
-		
-      <div class="form-group row">
-        <label for="airqualityIndexSel" class="col-6 col-form-label">{% trans "Index" %}</label>
-        <div class="col-6">
-          <select name="index_airquality" id="airqualityIndexSel">
-<<<<<<< HEAD
-            {% if config.index_airquality is None %}<option disabled selected value></option>{% endif %}
-            {% if config.index_airquality is None %}<option value="9" selected>None</option>{% endif %}
-            <option value="9" {% if config.index_airquality == '9' %}selected{% endif %}>None</option>
-            <option value="0" {% if config.index_airquality == '0' %}selected{% endif %}>AQI</option>
-            <option value="1" {% if config.index_airquality == '1' %}selected{% endif %}>PM 2.5</option>
-=======
-            <option value="9" {% if config.index_airquality == '9' %}selected{% endif %}>{% trans "Do not display" %}</option>
-            <option value="0" {% if config.index_airquality == '0' %}selected{% endif %}>{% trans "AQI" %}</option>
-            <option value="1" {% if config.index_airquality == '1' %}selected{% endif %}>{% trans "PM 2.5" %}</option>
->>>>>>> 78d0d89c
-		  </select>
-        </div>
-      </div>
-	  
-      <div class="form-group row">
-         <label class="col-6 col-form-label">{% trans "Forecast" %}</label>
-         <div class="col-6">
-           <button type="button" class="btn btn-primary now-button" data-forecast-day='today'>{% trans "Today" %}</button>
-         </div>
-      </div>
-    </div>
-    <div class="card-footer">
-      <div class="row mb-2">
-        <div class="col-12">
-          <button type="submit" class="btn btn-primary disabled ml-2 float-right save-button">{% trans "Save" %}</button>
-          <button type="reset" class="btn btn-outline-primary disabled ml-2 float-right reset-button">{% trans "Reset" %}</button>
-        </div>
-      </div>
-    </div>
-  </form>
-  <script type="text/javascript">
-  $(function() {
-    var form = $('#settings form');
-    var saveBtn = form.find('button.save-button');
-    var resetBtn = form.find('button.reset-button');
-    var url = form.attr('action');
-    form.find('button.btn-toggle').on('click', function() {
-      saveBtn.removeClass('disabled');
-      resetBtn.removeClass('disabled');
-    });
-    form.find('select').on('change', function() {
-      saveBtn.removeClass('disabled');
-      resetBtn.removeClass('disabled');
-    });
-    form.on('submit', function() {
-      var formdata = form.serialize();
-      $.ajax({
-        url: url,
-        method: "POST",
-        data: formdata,
-        success: function (data) {
-          $("#settings").replaceWith(data);
-        },
-        error: function (jqXHR, statusText, errorThrown) {
-          form.find(".invalid-feedback").remove();
-          $.bootstrapGrowl("{% trans "Unknown server error" %}", {type: 'danger', allow_dismiss: true});
-        }
-      });
-      return false;
-    });
-    resetBtn.on("click", function() {
-      $.get(url, function(data) {
-        $("#settings").replaceWith(data);
-      });
-    });
-    form.find('button.now-button').on("click", function() {
-      var btn = $(this);
-      btn.addClass('disabled');
-      $.ajax({
-        url: url,
-        beforeSend: function (xhr, settings) {
-          xhr.setRequestHeader("X-CSRFToken", form.find('input[name="csrfmiddlewaretoken"]').val());
-        },
-        data: {},
-        method: "PUT",
-        success: function (data) {
-          btn.removeClass('disabled');
-        }
-      });
-      return false;
-    });
-  });
-  </script>
-</div>
+{% load i18n %}
+<div class="card" id="settings">
+  <form action="/nabairqualityd/settings">
+    {% csrf_token %}
+    <div class="card-header">
+      <h5 class="card-title">{% trans "Air quality" %} - {{ config.localisation }}</h5>
+    </div>
+    <div class="card-body">
+        <p>{% trans "Air quality information is provided based on your IP adress. You can select the type of information you want : Agregated index or just PM 2.5" %}</p>
+        <p>{% trans "You can also ask your rabbit by saying such things as 'What is the air quality today ?'" %}</p>
+		
+      <div class="form-group row">
+        <label for="airqualityIndexSel" class="col-6 col-form-label">{% trans "Index" %}</label>
+        <div class="col-6">
+          <select name="index_airquality" id="airqualityIndexSel">
+            <option value="9" {% if config.index_airquality == '9' %}selected{% endif %}>{% trans "Do not display" %}</option>
+            <option value="0" {% if config.index_airquality == '0' %}selected{% endif %}>{% trans "AQI" %}</option>
+            <option value="1" {% if config.index_airquality == '1' %}selected{% endif %}>{% trans "PM 2.5" %}</option>
+		  </select>
+        </div>
+      </div>
+	  
+      <div class="form-group row">
+         <label class="col-6 col-form-label">{% trans "Forecast" %}</label>
+         <div class="col-6">
+           <button type="button" class="btn btn-primary now-button" data-forecast-day='today'>{% trans "Today" %}</button>
+         </div>
+      </div>
+    </div>
+    <div class="card-footer">
+      <div class="row mb-2">
+        <div class="col-12">
+          <button type="submit" class="btn btn-primary disabled ml-2 float-right save-button">{% trans "Save" %}</button>
+          <button type="reset" class="btn btn-outline-primary disabled ml-2 float-right reset-button">{% trans "Reset" %}</button>
+        </div>
+      </div>
+    </div>
+  </form>
+  <script type="text/javascript">
+  $(function() {
+    var form = $('#settings form');
+    var saveBtn = form.find('button.save-button');
+    var resetBtn = form.find('button.reset-button');
+    var url = form.attr('action');
+    form.find('button.btn-toggle').on('click', function() {
+      saveBtn.removeClass('disabled');
+      resetBtn.removeClass('disabled');
+    });
+    form.find('select').on('change', function() {
+      saveBtn.removeClass('disabled');
+      resetBtn.removeClass('disabled');
+    });
+    form.on('submit', function() {
+      var formdata = form.serialize();
+      $.ajax({
+        url: url,
+        method: "POST",
+        data: formdata,
+        success: function (data) {
+          $("#settings").replaceWith(data);
+        },
+        error: function (jqXHR, statusText, errorThrown) {
+          form.find(".invalid-feedback").remove();
+          $.bootstrapGrowl("{% trans "Unknown server error" %}", {type: 'danger', allow_dismiss: true});
+        }
+      });
+      return false;
+    });
+    resetBtn.on("click", function() {
+      $.get(url, function(data) {
+        $("#settings").replaceWith(data);
+      });
+    });
+    form.find('button.now-button').on("click", function() {
+      var btn = $(this);
+      btn.addClass('disabled');
+      $.ajax({
+        url: url,
+        beforeSend: function (xhr, settings) {
+          xhr.setRequestHeader("X-CSRFToken", form.find('input[name="csrfmiddlewaretoken"]').val());
+        },
+        data: {},
+        method: "PUT",
+        success: function (data) {
+          btn.removeClass('disabled');
+        }
+      });
+      return false;
+    });
+  });
+  </script>
+</div>