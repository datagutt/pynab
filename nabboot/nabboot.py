--- conflicted
+++ resolved
@@ -12,13 +12,7 @@
     LED_FREQ_HZ = 800000  # LED signal frequency in hertz (usually 800khz)
     LED_DMA = 12  # DMA channel to use for generating signal (try 10)
     LED_BRIGHTNESS = 200  # Set to 0 for darkest and 255 for brightest
-<<<<<<< HEAD
-    LED_INVERT = (
-        False
-    )  # True to invert the signal (when using NPN transistor level shift)
-=======
     LED_INVERT = False  # True to invert the signal (when using NPN transistor level shift)
->>>>>>> 3d45fe4c
     LED_CHANNEL = 1  # set to '1' for GPIOs 13, 19, 41, 45 or 53
 
     strip = Adafruit_NeoPixel(
@@ -44,25 +38,6 @@
     strip.show()
 
 
-<<<<<<< HEAD
-def set_motors():
-    MOTOR_CHANNELS = [[12, 11], [10, 9]]
-
-    GPIO.setwarnings(False)
-    GPIO.setmode(GPIO.BCM)
-    GPIO.cleanup()
-    for pairs in MOTOR_CHANNELS:
-        for channel in pairs:
-            GPIO.setup(channel, GPIO.OUT)
-            GPIO.output(channel, GPIO.LOW)
-
-
 if __name__ == "__main__":
     shutdown = len(sys.argv) > 1 and sys.argv[1] == "shutdown"
-    set_leds(shutdown)
-    set_motors()
-=======
-if __name__ == "__main__":
-    shutdown = len(sys.argv) > 1 and sys.argv[1] == "shutdown"
-    set_leds(shutdown)
->>>>>>> 3d45fe4c
+    set_leds(shutdown)